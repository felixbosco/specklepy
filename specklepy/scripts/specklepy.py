--- conflicted
+++ resolved
@@ -93,27 +93,9 @@
         params = config.update_from_file(params, args.parfile)
         holography(params, mode=params['OPTIONS']['reconstructionMode'], debug=args.debug)
 
-<<<<<<< HEAD
-    elif args.command is 'aperture':
-        if args.mode == 'psf1d':
-            logger.info("Extract 1D PSF profile")
-            analysis.get_psf_1d(args.file, args.index, args.radius, args.out_file, args.normalize, debug=args.debug)
-        elif args.mode == 'variance':
-            logger.info("Extract 1D PSF variation")
-            analysis.get_psf_variation(args.file, args.index, args.radius, args.out_file, args.normalize, args.debug)
-        else:
-            logger.warning(f"Aperture mode {args.mode} not recognized!")
-
-    elif args.command is 'extract':
-        if args.out_file is None:
-            args.out_file = 'sources_' + os.path.basename(args.file_name).replace('.fits', '.dat')
-        extract_sources(image=args.file_name, noise_threshold=args.noise_threshold, fwhm=args.fwhm, image_var=args.var,
-                        write_to=args.out_file)
-=======
     elif args.command == 'inspect':
         run.inspect(files=args.files, keywords=args.keywords, save=args.save, recursive=args.recursive,
                     debug=args.debug)
->>>>>>> 9fa2b98e
 
     elif args.command == 'plot':
         plot = Plot.from_file(file_name=args.file, extension=args.extension, columns=args.columns, format=args.format,
